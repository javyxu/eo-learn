--- conflicted
+++ resolved
@@ -1,465 +1,447 @@
-"""
-The eoworkflow module, together with eotask and eodata, provides core building blocks for specifying and executing
-workflows.
-
-A workflow is a directed (acyclic) graph composed of instances of EOTask objects. Each task may take as input the
-results of other tasks and external arguments. The external arguments are passed anew each time the workflow is
-executed. The workflow builds the computational graph, performs dependency resolution, and executes the tasks.
-If the input graph is cyclic, the workflow raises a `CyclicDependencyError`.
-
-The result of a workflow execution is an immutable mapping from tasks to results. The result contains tasks with
-zero out-degree (i.e. terminal tasks).
-
-The workflow can be exported to a DOT description language and visualized.
-"""
-
-import collections
-import logging
-import warnings
-import uuid
-
-# the next are needed for DAG visualization only
-import networkx as nx
-import matplotlib.pyplot as plt
-from graphviz import Digraph
-
-from copy import deepcopy
-
-from .eotask import EOTask
-from .graph import DirectedGraph
-
-
-LOGGER = logging.getLogger(__file__)
-
-
-class CyclicDependencyError(ValueError):
-    pass
-
-
-class EOWorkflow:
-    """The constructor to instantiate a workflow from a list of dependencies.
-
-    :param dependencies: A list of dependencies between tasks, specifying the computational graph.
-    :type dependencies: list(tuple or Dependency)
-    :param task_names: A dictionary providing human-readable names to EOTask's, defaults to ``None``
-    :type task_names: dict(EOTask: str) or None
-    """
-    def __init__(self, dependencies, task_names=None):
-        self.id_gen = _UniqueIdGenerator()
-
-        self.dependencies = self._parse_dependencies(dependencies, task_names)
-        self.uuid_dict = self._set_task_uuid(self.dependencies)
-        self.dag = self.create_dag(self.dependencies)
-        self.ordered_dependencies = self._schedule_dependencies(self.dag)
-
-    @staticmethod
-    def _parse_dependencies(dependencies, task_names):
-        """Parses dependencies and adds names of task_names.
-
-        :param dependencies: Input of dependency parameter
-        :type dependencies: list(tuple or Dependency)
-        :param task_names: Human-readable names of tasks
-        :type task_names: dict(EOTask: str) or None
-        :return: List of dependencies
-        :rtype: list(Dependency)
-        """
-        parsed_dependencies = [dep if isinstance(dep, Dependency) else Dependency(*dep) for dep in dependencies]
-        for dep in dependencies:
-            if task_names and dep.task in task_names:
-                dep.set_name(task_names[dep.task])
-        return parsed_dependencies
-
-    def _set_task_uuid(self, dependencies):
-        """Adds universally unique user ids (UUID) to each task of the workflow.
-
-        :param dependencies: The list of dependencies between tasks defining the computational graph
-        :type dependencies: list(Dependency)
-        :return: A dictionary mapping UUID to dependencies
-        :rtype: dict(str: Dependency)
-        """
-        uuid_dict = {}
-        for dep in dependencies:
-            task = dep.task
-            if task.uuid in uuid_dict:
-                raise ValueError('EOWorkflow cannot execute the same instance of EOTask multiple times')
-
-            task.uuid = self.id_gen.next()
-            uuid_dict[task.uuid] = dep
-
-        return uuid_dict
-
-    def create_dag(self, dependencies):
-        """Creates a directed graph from dependencies.
-
-        :param dependencies: A list of Dependency objects
-        :type dependencies: list(Dependency)
-        :return: A directed graph of the workflow
-        :rtype: DirectedGraph
-        """
-        dag = DirectedGraph()
-
-        for dep in dependencies:
-            for vertex in dep.inputs:
-                dag.add_edge(self.uuid_dict[vertex.uuid], dep)
-            if not dep.inputs:
-                dag.add_vertex(dep)
-        return dag
-
-    @staticmethod
-    def _schedule_dependencies(dag):
-        """
-        Computes an ordering < of tasks so that for any two tasks t and t' we have that if t depends on t' then
-        t' < t. In words, all dependencies of a task precede the task in this ordering.
-
-        :param dag: A directed acyclic graph representing dependencies between tasks.
-        :type dag: DirectedGraph
-        :return: A list of topologically ordered dependecies
-        :rtype: list(Dependency)
-        """
-        in_degrees = dict(dag.get_indegrees())
-
-        independent_vertices = collections.deque([vertex for vertex in dag if dag.get_indegree(vertex) == 0])
-        topological_order = []
-        while independent_vertices:
-            v_vertex = independent_vertices.popleft()
-            topological_order.append(v_vertex)
-
-            for u_vertex in dag[v_vertex]:
-                in_degrees[u_vertex] -= 1
-                if in_degrees[u_vertex] == 0:
-                    independent_vertices.append(u_vertex)
-
-        if len(topological_order) != len(dag):
-            raise CyclicDependencyError('Tasks do not form an acyclic graph')
-
-        return topological_order
-
-    @staticmethod
-    def make_linear_workflow(*tasks, **kwargs):
-        """Factory method for creating linear workflows.
-
-        :param tasks: EOTask's t1,t2,...,tk with dependencies t1->t2->...->tk
-        :param kwargs: Optional keyword arguments (such as workflow name) forwarded to the constructor
-        :return: A new EO workflow instance
-        :rtype: EOWorkflow
-        """
-        warnings.warn('This method will soon be removed. Use LinearWorkflow class instead', DeprecationWarning)
-
-        return LinearWorkflow(*tasks, **kwargs)
-
-<<<<<<< HEAD
-    def execute(self, input_args=None, monitor=False):
-        """
-        Execute the current workflow.
-=======
-    def execute(self, input_args=None):
-        """Executes the workflow.
->>>>>>> 5c76cbf3
-
-        :param input_args: External input arguments to the workflow.
-        :type input_args: dict(EOTask: dict(str: object))
-        :return: An immutable mapping containing results of terminal tasks
-        :rtype: WorkflowResults
-        """
-        out_degs = dict(self.dag.get_outdegrees())
-
-        input_args = input_args if input_args else {}
-        for task in input_args:
-            if not isinstance(task, EOTask):
-                raise ValueError('Invalid input argument {}, should be an instance of EOTask'.format(task))
-
-        _, intermediate_results = self._execute_tasks(input_args=input_args, out_degs=out_degs, monitor=monitor)
-
-        return WorkflowResults(intermediate_results)
-
-<<<<<<< HEAD
-    def _execute_tasks(self, *, input_args, out_degs, monitor):
-        """
-        Executes tasks comprising the workflow in the predetermined order.
-=======
-    def _execute_tasks(self, *, input_args, out_degs):
-        """Executes tasks comprising the workflow in the predetermined order.
->>>>>>> 5c76cbf3
-
-        :param input_args: External input arguments to the workflow.
-        :type input_args: Dict
-        :param out_degs: Dictionary mapping vertices (task IDs) to their out-degrees. (The out-degree equals the number
-        of tasks that depend on this task.)
-        :type out_degs: Dict
-        :return: An immutable mapping containing results of terminal tasks
-        :rtype: WorkflowResults
-        """
-        done_tasks = set()
-
-        intermediate_results = {}
-
-        for dep in self.ordered_dependencies:
-            result = self._execute_task(dependency=dep,
-                                        input_args=input_args,
-                                        intermediate_results=intermediate_results,
-                                        monitor=monitor)
-
-            intermediate_results[dep] = result
-
-            self._relax_dependencies(dependency=dep,
-                                     out_degrees=out_degs,
-                                     intermediate_results=intermediate_results)
-
-        return done_tasks, intermediate_results
-
-<<<<<<< HEAD
-    def _execute_task(self, *, dependency, input_args, intermediate_results, monitor):
-        """
-        Executes a task of the workflow.
-=======
-    def _execute_task(self, *, dependency, input_args, intermediate_results):
-        """Executes a task of the workflow.
->>>>>>> 5c76cbf3
-
-        :param dependency: A workflow dependecy
-        :type dependency: Dependency
-        :param input_args: External task parameters.
-        :type input_args: dict
-        :param intermediate_results: The dictionary containing intermediate results, including the results of all
-        tasks that the current task depends on.
-        :type intermediate_results: dict
-        :return: The result of the task in dependency
-        :rtype: object
-        """
-        task = dependency.task
-        kw_inputs = input_args.get(task, {})
-        inputs = tuple(intermediate_results[self.uuid_dict[input_task.uuid]] for input_task in dependency.inputs)
-        LOGGER.debug("Computing %s(*%s, **%s)", str(task), str(inputs), str(kw_inputs))
-        return task(*inputs, **kw_inputs, monitor=monitor)
-
-    def _relax_dependencies(self, *, dependency, out_degrees, intermediate_results):
-        """
-        Relaxes dependencies incurred by ``task_id``. After the task with ID ``task_id`` has been successfully
-        executed, all the tasks it depended on are upadted. If ``task_id`` was the last remaining dependency of a task
-        ``t`` then ``t``'s result is removed from memory and, depending on ``remove_intermediate``, from disk.
-
-        :param dependency: A workflow dependecy
-        :type dependency: Dependency
-        :param out_degrees: Out-degrees of tasks
-        :type out_degrees: dict
-        :param intermediate_results: The dictionary containing the intermediate results (needed by tasks that have yet
-        to be executed) of the already-executed tasks
-        :type intermediate_results: dict
-        """
-        current_task = dependency.task
-        for input_task in dependency.inputs:
-            dep = self.uuid_dict[input_task.uuid]
-            out_degrees[dep] -= 1
-
-            if out_degrees[dep] == 0:
-                LOGGER.debug("Removing intermediate result for %s", str(current_task))
-                del intermediate_results[dep]
-
-    def get_dot(self):
-        """Generates the DOT description of the underlying computational graph.
-
-        :return: The DOT representation of the computational graph
-        :rtype: Digraph
-        """
-        dot = Digraph()
-        dep_to_dot_name = self._get_dep_to_dot_name_mapping(self.ordered_dependencies)
-
-        for dep in self.ordered_dependencies:
-            for input_task in dep.inputs:
-                dot.edge(dep_to_dot_name[self.uuid_dict[input_task.uuid]],
-                         dep_to_dot_name[dep])
-        return dot
-
-    @staticmethod
-    def _get_dep_to_dot_name_mapping(dependencies):
-        dot_name_to_deps = {}
-        for dep in dependencies:
-            dot_name = EOWorkflow._get_dot_name(dep)
-
-            if dot_name not in dot_name_to_deps:
-                dot_name_to_deps[dot_name] = [dep]
-            else:
-                dot_name_to_deps[dot_name].append(dep)
-
-        dep_to_dot_name = {}
-        for dot_name, deps in dot_name_to_deps.items():
-            if len(deps) == 1:
-                dep_to_dot_name[deps[0]] = dot_name
-                continue
-
-            for idx, dep in enumerate(deps):
-                dep_to_dot_name[dep] = dot_name + str(idx)
-
-        return dep_to_dot_name
-
-    @staticmethod
-    def _get_dot_name(dependency):
-        """Generates names of tasks used in dot graph."""
-        return dependency.get_task_name()
-
-    def dependency_graph(self, outfile, view=False):
-        """Visualize the computational graph.
-
-        :param outfile: The name of the output image of the graph.
-        :type outfile: str
-        :param view: A flag indicating whether to view the image of the graph
-        :type view: bool
-        """
-        dot = self.get_dot()
-
-        if not outfile.endswith('.png'):
-            raise ValueError('Filename {} has to have png file extension'.format(outfile))
-        with open(outfile, 'w') as fout:
-            fout.write(dot.source)
-
-        if view:
-            graph = nx.drawing.nx_pydot.read_dot(outfile)
-            nx.draw(graph, with_labels=True)
-            plt.show()
-
-
-class LinearWorkflow(EOWorkflow):
-    """A linear version of EOWorkflow where each tasks only gets results of the previous task.
-
-    :param tasks: Tasks in the order of execution
-    :type tasks: *EOTask
-    :param task_names: A dictionary providing human-readable names to EOTask's (optional); defaults to ``None``
-    :type task_names: Dict
-    """
-    def __init__(self, *tasks, **kwargs):
-        tasks = self._make_tasks_unique(tasks)
-        dependencies = [(task, [tasks[idx - 1]] if idx > 0 else []) for idx, task in enumerate(tasks)]
-
-        super().__init__(dependencies, **kwargs)
-
-    @staticmethod
-    def _make_tasks_unique(tasks):
-        """If some tasks of the workflow are the same they are deep copied."""
-        unique_tasks = []
-        prev_tasks = set()
-
-        for task in tasks:
-            if task in prev_tasks:
-                task = deepcopy(task)
-            unique_tasks.append(task)
-
-        return unique_tasks
-
-
-class Dependency:
-    """Class representing a node in EOWorkflow graph."""
-    def __init__(self, task=None, inputs=None, name=None, transform=None):
-        if transform is not None:
-            warnings.warn("Parameter 'transform' has been renamed to 'task' and will soon be removed",
-                          DeprecationWarning)
-            if task is None:
-                task = transform
-
-        if not isinstance(task, EOTask):
-            raise ValueError('Value {} should be an instance of {}'.format(task, EOTask.__name__))
-        self.task = task
-
-        if inputs is None:
-            inputs = []
-        if isinstance(inputs, EOTask):
-            inputs = [inputs]
-        if not isinstance(inputs, (list, tuple)):
-            raise ValueError('Value {} should be a list'.format(inputs))
-        for input_task in inputs:
-            if not isinstance(input_task, EOTask):
-                raise ValueError('Value {} should be an instance of {}'.format(input_task, EOTask.__name__))
-        self.inputs = inputs
-
-        self.name = name
-
-    def set_name(self, name):
-        """Sets a new name."""
-        self.name = name
-
-    def get_task_name(self):
-        """Returns a name of the task in dependency."""
-        if self.name:
-            return self.name
-        return type(self.task).__name__
-
-
-class WorkflowResults(collections.Mapping):
-    """The result of a workflow is an (immutable) dictionary mapping [1] from EOTasks to results of the workflow.
-
-    When an EOTask is passed as an index, its UUID, assigned during workflow execution, is used as the key (as opposed
-    to the result of invoking __repr__ on the EO task). This ensures that indexing by task works even after pickling,
-    and makes dealing with checkpoints more convenient.
-
-    [1] https://docs.python.org/3.6/library/collections.abc.html#collections-abstract-base-classes
-    """
-    def __init__(self, results):
-        self._result = dict(results)
-        self._uuid_dict = {dep.task.uuid: dep for dep in results}
-
-    def __getitem__(self, item):
-        if isinstance(item, EOTask):
-            item = self._uuid_dict[item.uuid]
-        return self._result[item]
-
-    def __len__(self):
-        return len(self._result)
-
-    def __iter__(self):
-        return iter(self._result)
-
-    def __contains__(self, item):
-        if isinstance(item, EOTask):
-            item = self._uuid_dict[item.uuid]
-        return item in self._result
-
-    def __eq__(self, other):
-        return self._result == other
-
-    def __ne__(self, other):
-        return self._result != other
-
-    def keys(self):
-        return {dep.task: None for dep in self._result}.keys()
-
-    def values(self):
-        return self._result.values()
-
-    def items(self):
-        return {dep.task: value for dep, value in self._result.items()}.items()
-
-    def get(self, key, default=None):
-        if isinstance(key, EOTask):
-            key = self._uuid_dict[key.uuid]
-        return self._result.get(key, default)
-
-    def __repr__(self):
-        repr_list = ['{}('.format(self.__class__.__name__)]
-
-        for _, dep in self._uuid_dict.items():
-            repr_list.append('{}({}): {}'.format(Dependency.__name__, dep.get_task_name(),
-                                                 repr(self._result[dep])))
-
-        return '\n  '.join(repr_list) + '\n)'
-
-
-class _UniqueIdGenerator:
-    """Generator of unique IDs, which is used in workflows only."""
-
-    MAX_UUIDS = 2 ** 20
-
-    def __init__(self):
-        self.uuids = set()
-
-    def _next(self):
-        if len(self.uuids) + 1 > _UniqueIdGenerator.MAX_UUIDS:
-            raise MemoryError('Limit of max UUIDs reached')
-
-        while True:
-            uid = uuid.uuid4()
-            if uid not in self.uuids:
-                self.uuids.add(uid)
-                return uid
-
-    def next(self):
-        """Generates an ID."""
-        return self._next().hex
+"""
+The eoworkflow module, together with eotask and eodata, provides core building blocks for specifying and executing
+workflows.
+
+A workflow is a directed (acyclic) graph composed of instances of EOTask objects. Each task may take as input the
+results of other tasks and external arguments. The external arguments are passed anew each time the workflow is
+executed. The workflow builds the computational graph, performs dependency resolution, and executes the tasks.
+If the input graph is cyclic, the workflow raises a `CyclicDependencyError`.
+
+The result of a workflow execution is an immutable mapping from tasks to results. The result contains tasks with
+zero out-degree (i.e. terminal tasks).
+
+The workflow can be exported to a DOT description language and visualized.
+"""
+
+import collections
+import logging
+import warnings
+import uuid
+
+# the next are needed for DAG visualization only
+import networkx as nx
+import matplotlib.pyplot as plt
+from graphviz import Digraph
+
+from copy import deepcopy
+
+from .eotask import EOTask
+from .graph import DirectedGraph
+
+
+LOGGER = logging.getLogger(__file__)
+
+
+class CyclicDependencyError(ValueError):
+    pass
+
+
+class EOWorkflow:
+    """The constructor to instantiate a workflow from a list of dependencies.
+
+    :param dependencies: A list of dependencies between tasks, specifying the computational graph.
+    :type dependencies: list(tuple or Dependency)
+    :param task_names: A dictionary providing human-readable names to EOTask's, defaults to ``None``
+    :type task_names: dict(EOTask: str) or None
+    """
+    def __init__(self, dependencies, task_names=None):
+        self.id_gen = _UniqueIdGenerator()
+
+        self.dependencies = self._parse_dependencies(dependencies, task_names)
+        self.uuid_dict = self._set_task_uuid(self.dependencies)
+        self.dag = self.create_dag(self.dependencies)
+        self.ordered_dependencies = self._schedule_dependencies(self.dag)
+
+    @staticmethod
+    def _parse_dependencies(dependencies, task_names):
+        """Parses dependencies and adds names of task_names.
+
+        :param dependencies: Input of dependency parameter
+        :type dependencies: list(tuple or Dependency)
+        :param task_names: Human-readable names of tasks
+        :type task_names: dict(EOTask: str) or None
+        :return: List of dependencies
+        :rtype: list(Dependency)
+        """
+        parsed_dependencies = [dep if isinstance(dep, Dependency) else Dependency(*dep) for dep in dependencies]
+        for dep in dependencies:
+            if task_names and dep.task in task_names:
+                dep.set_name(task_names[dep.task])
+        return parsed_dependencies
+
+    def _set_task_uuid(self, dependencies):
+        """Adds universally unique user ids (UUID) to each task of the workflow.
+
+        :param dependencies: The list of dependencies between tasks defining the computational graph
+        :type dependencies: list(Dependency)
+        :return: A dictionary mapping UUID to dependencies
+        :rtype: dict(str: Dependency)
+        """
+        uuid_dict = {}
+        for dep in dependencies:
+            task = dep.task
+            if task.uuid in uuid_dict:
+                raise ValueError('EOWorkflow cannot execute the same instance of EOTask multiple times')
+
+            task.uuid = self.id_gen.next()
+            uuid_dict[task.uuid] = dep
+
+        return uuid_dict
+
+    def create_dag(self, dependencies):
+        """Creates a directed graph from dependencies.
+
+        :param dependencies: A list of Dependency objects
+        :type dependencies: list(Dependency)
+        :return: A directed graph of the workflow
+        :rtype: DirectedGraph
+        """
+        dag = DirectedGraph()
+
+        for dep in dependencies:
+            for vertex in dep.inputs:
+                dag.add_edge(self.uuid_dict[vertex.uuid], dep)
+            if not dep.inputs:
+                dag.add_vertex(dep)
+        return dag
+
+    @staticmethod
+    def _schedule_dependencies(dag):
+        """
+        Computes an ordering < of tasks so that for any two tasks t and t' we have that if t depends on t' then
+        t' < t. In words, all dependencies of a task precede the task in this ordering.
+
+        :param dag: A directed acyclic graph representing dependencies between tasks.
+        :type dag: DirectedGraph
+        :return: A list of topologically ordered dependecies
+        :rtype: list(Dependency)
+        """
+        in_degrees = dict(dag.get_indegrees())
+
+        independent_vertices = collections.deque([vertex for vertex in dag if dag.get_indegree(vertex) == 0])
+        topological_order = []
+        while independent_vertices:
+            v_vertex = independent_vertices.popleft()
+            topological_order.append(v_vertex)
+
+            for u_vertex in dag[v_vertex]:
+                in_degrees[u_vertex] -= 1
+                if in_degrees[u_vertex] == 0:
+                    independent_vertices.append(u_vertex)
+
+        if len(topological_order) != len(dag):
+            raise CyclicDependencyError('Tasks do not form an acyclic graph')
+
+        return topological_order
+
+    @staticmethod
+    def make_linear_workflow(*tasks, **kwargs):
+        """Factory method for creating linear workflows.
+
+        :param tasks: EOTask's t1,t2,...,tk with dependencies t1->t2->...->tk
+        :param kwargs: Optional keyword arguments (such as workflow name) forwarded to the constructor
+        :return: A new EO workflow instance
+        :rtype: EOWorkflow
+        """
+        warnings.warn('This method will soon be removed. Use LinearWorkflow class instead', DeprecationWarning)
+
+        return LinearWorkflow(*tasks, **kwargs)
+
+    def execute(self, input_args=None, monitor=False):
+        """Executes the workflow.
+
+        :param input_args: External input arguments to the workflow.
+        :type input_args: dict(EOTask: dict(str: object))
+        :return: An immutable mapping containing results of terminal tasks
+        :rtype: WorkflowResults
+        """
+        out_degs = dict(self.dag.get_outdegrees())
+
+        input_args = input_args if input_args else {}
+        for task in input_args:
+            if not isinstance(task, EOTask):
+                raise ValueError('Invalid input argument {}, should be an instance of EOTask'.format(task))
+
+        _, intermediate_results = self._execute_tasks(input_args=input_args, out_degs=out_degs, monitor=monitor)
+
+        return WorkflowResults(intermediate_results)
+
+    def _execute_tasks(self, *, input_args, out_degs, monitor):
+        """Executes tasks comprising the workflow in the predetermined order.
+
+        :param input_args: External input arguments to the workflow.
+        :type input_args: Dict
+        :param out_degs: Dictionary mapping vertices (task IDs) to their out-degrees. (The out-degree equals the number
+        of tasks that depend on this task.)
+        :type out_degs: Dict
+        :return: An immutable mapping containing results of terminal tasks
+        :rtype: WorkflowResults
+        """
+        done_tasks = set()
+
+        intermediate_results = {}
+
+        for dep in self.ordered_dependencies:
+            result = self._execute_task(dependency=dep,
+                                        input_args=input_args,
+                                        intermediate_results=intermediate_results,
+                                        monitor=monitor)
+
+            intermediate_results[dep] = result
+
+            self._relax_dependencies(dependency=dep,
+                                     out_degrees=out_degs,
+                                     intermediate_results=intermediate_results)
+
+        return done_tasks, intermediate_results
+
+    def _execute_task(self, *, dependency, input_args, intermediate_results, monitor):
+        """Executes a task of the workflow.
+
+        :param dependency: A workflow dependecy
+        :type dependency: Dependency
+        :param input_args: External task parameters.
+        :type input_args: dict
+        :param intermediate_results: The dictionary containing intermediate results, including the results of all
+        tasks that the current task depends on.
+        :type intermediate_results: dict
+        :return: The result of the task in dependency
+        :rtype: object
+        """
+        task = dependency.task
+        kw_inputs = input_args.get(task, {})
+        inputs = tuple(intermediate_results[self.uuid_dict[input_task.uuid]] for input_task in dependency.inputs)
+        LOGGER.debug("Computing %s(*%s, **%s)", str(task), str(inputs), str(kw_inputs))
+        return task(*inputs, **kw_inputs, monitor=monitor)
+
+    def _relax_dependencies(self, *, dependency, out_degrees, intermediate_results):
+        """
+        Relaxes dependencies incurred by ``task_id``. After the task with ID ``task_id`` has been successfully
+        executed, all the tasks it depended on are upadted. If ``task_id`` was the last remaining dependency of a task
+        ``t`` then ``t``'s result is removed from memory and, depending on ``remove_intermediate``, from disk.
+
+        :param dependency: A workflow dependecy
+        :type dependency: Dependency
+        :param out_degrees: Out-degrees of tasks
+        :type out_degrees: dict
+        :param intermediate_results: The dictionary containing the intermediate results (needed by tasks that have yet
+        to be executed) of the already-executed tasks
+        :type intermediate_results: dict
+        """
+        current_task = dependency.task
+        for input_task in dependency.inputs:
+            dep = self.uuid_dict[input_task.uuid]
+            out_degrees[dep] -= 1
+
+            if out_degrees[dep] == 0:
+                LOGGER.debug("Removing intermediate result for %s", str(current_task))
+                del intermediate_results[dep]
+
+    def get_dot(self):
+        """Generates the DOT description of the underlying computational graph.
+
+        :return: The DOT representation of the computational graph
+        :rtype: Digraph
+        """
+        dot = Digraph()
+        dep_to_dot_name = self._get_dep_to_dot_name_mapping(self.ordered_dependencies)
+
+        for dep in self.ordered_dependencies:
+            for input_task in dep.inputs:
+                dot.edge(dep_to_dot_name[self.uuid_dict[input_task.uuid]],
+                         dep_to_dot_name[dep])
+        return dot
+
+    @staticmethod
+    def _get_dep_to_dot_name_mapping(dependencies):
+        dot_name_to_deps = {}
+        for dep in dependencies:
+            dot_name = EOWorkflow._get_dot_name(dep)
+
+            if dot_name not in dot_name_to_deps:
+                dot_name_to_deps[dot_name] = [dep]
+            else:
+                dot_name_to_deps[dot_name].append(dep)
+
+        dep_to_dot_name = {}
+        for dot_name, deps in dot_name_to_deps.items():
+            if len(deps) == 1:
+                dep_to_dot_name[deps[0]] = dot_name
+                continue
+
+            for idx, dep in enumerate(deps):
+                dep_to_dot_name[dep] = dot_name + str(idx)
+
+        return dep_to_dot_name
+
+    @staticmethod
+    def _get_dot_name(dependency):
+        """Generates names of tasks used in dot graph."""
+        return dependency.get_task_name()
+
+    def dependency_graph(self, outfile, view=False):
+        """Visualize the computational graph.
+
+        :param outfile: The name of the output image of the graph.
+        :type outfile: str
+        :param view: A flag indicating whether to view the image of the graph
+        :type view: bool
+        """
+        dot = self.get_dot()
+
+        if not outfile.endswith('.png'):
+            raise ValueError('Filename {} has to have png file extension'.format(outfile))
+        with open(outfile, 'w') as fout:
+            fout.write(dot.source)
+
+        if view:
+            graph = nx.drawing.nx_pydot.read_dot(outfile)
+            nx.draw(graph, with_labels=True)
+            plt.show()
+
+
+class LinearWorkflow(EOWorkflow):
+    """A linear version of EOWorkflow where each tasks only gets results of the previous task.
+
+    :param tasks: Tasks in the order of execution
+    :type tasks: *EOTask
+    :param task_names: A dictionary providing human-readable names to EOTask's (optional); defaults to ``None``
+    :type task_names: Dict
+    """
+    def __init__(self, *tasks, **kwargs):
+        tasks = self._make_tasks_unique(tasks)
+        dependencies = [(task, [tasks[idx - 1]] if idx > 0 else []) for idx, task in enumerate(tasks)]
+
+        super().__init__(dependencies, **kwargs)
+
+    @staticmethod
+    def _make_tasks_unique(tasks):
+        """If some tasks of the workflow are the same they are deep copied."""
+        unique_tasks = []
+        prev_tasks = set()
+
+        for task in tasks:
+            if task in prev_tasks:
+                task = deepcopy(task)
+            unique_tasks.append(task)
+
+        return unique_tasks
+
+
+class Dependency:
+    """Class representing a node in EOWorkflow graph."""
+    def __init__(self, task=None, inputs=None, name=None, transform=None):
+        if transform is not None:
+            warnings.warn("Parameter 'transform' has been renamed to 'task' and will soon be removed",
+                          DeprecationWarning)
+            if task is None:
+                task = transform
+
+        if not isinstance(task, EOTask):
+            raise ValueError('Value {} should be an instance of {}'.format(task, EOTask.__name__))
+        self.task = task
+
+        if inputs is None:
+            inputs = []
+        if isinstance(inputs, EOTask):
+            inputs = [inputs]
+        if not isinstance(inputs, (list, tuple)):
+            raise ValueError('Value {} should be a list'.format(inputs))
+        for input_task in inputs:
+            if not isinstance(input_task, EOTask):
+                raise ValueError('Value {} should be an instance of {}'.format(input_task, EOTask.__name__))
+        self.inputs = inputs
+
+        self.name = name
+
+    def set_name(self, name):
+        """Sets a new name."""
+        self.name = name
+
+    def get_task_name(self):
+        """Returns a name of the task in dependency."""
+        if self.name:
+            return self.name
+        return type(self.task).__name__
+
+
+class WorkflowResults(collections.Mapping):
+    """The result of a workflow is an (immutable) dictionary mapping [1] from EOTasks to results of the workflow.
+
+    When an EOTask is passed as an index, its UUID, assigned during workflow execution, is used as the key (as opposed
+    to the result of invoking __repr__ on the EO task). This ensures that indexing by task works even after pickling,
+    and makes dealing with checkpoints more convenient.
+
+    [1] https://docs.python.org/3.6/library/collections.abc.html#collections-abstract-base-classes
+    """
+    def __init__(self, results):
+        self._result = dict(results)
+        self._uuid_dict = {dep.task.uuid: dep for dep in results}
+
+    def __getitem__(self, item):
+        if isinstance(item, EOTask):
+            item = self._uuid_dict[item.uuid]
+        return self._result[item]
+
+    def __len__(self):
+        return len(self._result)
+
+    def __iter__(self):
+        return iter(self._result)
+
+    def __contains__(self, item):
+        if isinstance(item, EOTask):
+            item = self._uuid_dict[item.uuid]
+        return item in self._result
+
+    def __eq__(self, other):
+        return self._result == other
+
+    def __ne__(self, other):
+        return self._result != other
+
+    def keys(self):
+        return {dep.task: None for dep in self._result}.keys()
+
+    def values(self):
+        return self._result.values()
+
+    def items(self):
+        return {dep.task: value for dep, value in self._result.items()}.items()
+
+    def get(self, key, default=None):
+        if isinstance(key, EOTask):
+            key = self._uuid_dict[key.uuid]
+        return self._result.get(key, default)
+
+    def __repr__(self):
+        repr_list = ['{}('.format(self.__class__.__name__)]
+
+        for _, dep in self._uuid_dict.items():
+            repr_list.append('{}({}): {}'.format(Dependency.__name__, dep.get_task_name(),
+                                                 repr(self._result[dep])))
+
+        return '\n  '.join(repr_list) + '\n)'
+
+
+class _UniqueIdGenerator:
+    """Generator of unique IDs, which is used in workflows only."""
+
+    MAX_UUIDS = 2 ** 20
+
+    def __init__(self):
+        self.uuids = set()
+
+    def _next(self):
+        if len(self.uuids) + 1 > _UniqueIdGenerator.MAX_UUIDS:
+            raise MemoryError('Limit of max UUIDs reached')
+
+        while True:
+            uid = uuid.uuid4()
+            if uid not in self.uuids:
+                self.uuids.add(uid)
+                return uid
+
+    def next(self):
+        """Generates an ID."""
+        return self._next().hex