--- conflicted
+++ resolved
@@ -1,165 +1,145 @@
-"""
-Module for creating plots and visualisations
-"""
-
-import matplotlib.pyplot as plt
-import numpy as np
-
-from .eotask import EOTask
-
-
-def bgr_to_rgb(bgr):
-    """Converts Blue, Green, Red to Red, Green, Blue."""
-    return bgr[..., [2, 1, 0]]
-
-
-class IndexTracker:
-    """Handles slicing of the eopatch.
-
-    :param ax: Axes handle of the plot
-    :param im_seq: 2D single channel or RGB temporal sequence to be displayed
-    :param single_channel: Flag to indicate whether the images are grayscale or RGB
-    :param msg: Message to be displayed as title of the plot
-    """
-    # pylint: disable=invalid-name
-    def __init__(self, ax, im_seq, single_channel=False, msg=None, colorbar=False):
-        self.ax = ax
-        title = msg if msg is not None else "use scroll wheel to navigate images"
-        self.ax.set_title(title)
-
-        self.data = im_seq
-        self.slices, _, _ = im_seq.shape[:3]
-        self.ind = self.slices//2
-        self.single_channel = single_channel
-
-        if self.single_channel:
-            self.im = self.ax.imshow(self.data[self.ind, :, :])
-        else:
-            self.im = self.ax.imshow(self.data[self.ind, :, :, :])
-        if colorbar:
-            plt.colorbar(self.im)
-        self.update()
-
-    def onscroll(self, event):
-        """Action to be taken when an event is triggered.
-
-        Event is scroll of the mouse's wheel. This leads to changing the temporal frame displayed.
-
-        :param event: Scroll of mouse wheel
-        """
-        if event.button == 'up':
-            self.ind = (self.ind + 1) % self.slices
-        else:
-            self.ind = (self.ind - 1) % self.slices
-        self.update()
-
-    def update(self):
-        """Updates image to be displayed with new time frame."""
-        if self.single_channel:
-            self.im.set_data(self.data[self.ind, :, :])
-        else:
-            self.im.set_data(self.data[self.ind, :, :, :])
-        self.ax.set_ylabel('time frame %s' % self.ind)
-        self.im.axes.figure.canvas.draw()
-
-
-class PatchShowTask(EOTask):
-<<<<<<< HEAD
-    """ Task to display sequence of 2D images """
-    def __init__(self, feature, indices=None):
-        """ This task allows to visualise and slice through an eopatch along the temporal dimension.
-
-        The data to display is supposed to have the following dimensions: n_timeframes x n_rows x n_cols (x n_chan).
-        If the array is 3D, the sequence is supposed to be single channel.
-        If the array is 4D, the last dimension is either equal to 3 (RGB) or the length of indices must be equal to 1
-        or 3.
-
-        :param feature: A feature to be plotted
-        :type feature: str or (FeatureType, str)
-        :param indices: Indices of channels to be displayed in multi-channel EOPatches. Length of indices must be either
-                        1 or 3. Default is `None`
-        :type indices: list
-        """
-        self.feature = self._parse_features(feature)
-=======
-    """Displays sequence of 2D images.
-
-    This task allows to visualise and slice through an eopatch along the temporal dimension. The data to display is
-    supposed to have the following dimensions: n_timeframes x n_rows x n_cols (x n_chan). If the array is 3D, the
-    sequence is supposed to be single channel. If the array is 4D, the last dimension is either equal to 3 (RGB) or
-    the length of indices must be equal to 1 or 3.
-
-    :param feature_type: Type of feature to display from eopatch. Default is `Featuretype.DATA`
-    :type feature_type: FeatureType
-    :param feature_name: Name of feature to display. Default is `TRUE_COLOR`
-    :type feature_name: str
-    :param indices: Indices of channels to be displayed in multi-channel EOPatches. Length of indices must be either
-                    1 or 3. Default is `None`
-    :type indices: list
-    """
-    def __init__(self, feature_type=FeatureType.DATA, feature_name='TRUE_COLOR', indices=None):
-        self.feature_type = feature_type
-        self.feature_name = feature_name
->>>>>>> 5c76cbf3
-        self.indices = indices
-
-    def _get_data_to_display(self, eopatch):
-        """Performs checks on dimensionality of data to makes it suitable for display.
-
-        :param eopatch: Input eopatch
-        :return: Array to display and whether it is single channel or not
-        """
-        feature_type, feature_name = next(self.feature(eopatch))
-
-        image_seq = eopatch[feature_type][feature_name]
-        single_channel = False
-        if image_seq.ndim == 3:
-            # single channel
-            single_channel = True
-        elif image_seq.ndim == 4:
-            # If multi-channel make sure indexing is correct
-            n_channels = image_seq.shape[-1]
-            if n_channels == 1:
-                image_seq = np.squeeze(image_seq, axis=-1)
-                single_channel = True
-            elif n_channels == 3:
-                pass
-            else:
-                if (self.indices is not None) and ((len(self.indices) == 1) or (len(self.indices) == 3)):
-                    image_seq = image_seq[..., self.indices]
-                    if len(self.indices) == 1:
-                        image_seq = np.squeeze(image_seq, axis=-1)
-                        single_channel = True
-                else:
-                    raise ValueError("Specify valid indices for multi-channel EOPatch")
-        else:
-            raise ValueError("Unsupported format for EOPatch")
-        return image_seq, single_channel
-
-    def execute(self, eopatch, title=None, colorbar=False):
-        """Shows data and scrolls through. Currently not working from Jupyter notebooks.
-
-        :param eopatch: Image sequence to display. Can be single channel, RGB or multi-channel. If multi-channel,
-                        indices must be specified.
-        :type eopatch: numpy array
-        :param title: String to be displayed as title of the plot
-        :type title: string
-        :param colorbar: Whether to add colorbar to plot or not. Default is ``False``
-        :type colorbar: bool
-        :return: Same input eopatch
-        """
-        image_seq, single_channel = self._get_data_to_display(eopatch)
-        # clip to positive values
-        if image_seq.dtype is np.float:
-            image_seq = np.clip(image_seq, 0, 1)
-        elif image_seq.dtype is np.int:
-            image_seq = np.clip(image_seq, 0, 255)
-        # Call IndexTracker and visualise time frames
-        fig, axis = plt.subplots(1, 1)
-        tracker = IndexTracker(axis, image_seq,
-                               single_channel=single_channel,
-                               msg=title,
-                               colorbar=colorbar)
-        fig.canvas.mpl_connect('scroll_event', tracker.onscroll)
-        plt.show()
-        return eopatch
+"""
+Module for creating plots and visualisations
+"""
+
+import matplotlib.pyplot as plt
+import numpy as np
+
+from .eotask import EOTask
+
+
+def bgr_to_rgb(bgr):
+    """Converts Blue, Green, Red to Red, Green, Blue."""
+    return bgr[..., [2, 1, 0]]
+
+
+class IndexTracker:
+    """Handles slicing of the eopatch.
+
+    :param ax: Axes handle of the plot
+    :param im_seq: 2D single channel or RGB temporal sequence to be displayed
+    :param single_channel: Flag to indicate whether the images are grayscale or RGB
+    :param msg: Message to be displayed as title of the plot
+    """
+    # pylint: disable=invalid-name
+    def __init__(self, ax, im_seq, single_channel=False, msg=None, colorbar=False):
+        self.ax = ax
+        title = msg if msg is not None else "use scroll wheel to navigate images"
+        self.ax.set_title(title)
+
+        self.data = im_seq
+        self.slices, _, _ = im_seq.shape[:3]
+        self.ind = self.slices//2
+        self.single_channel = single_channel
+
+        if self.single_channel:
+            self.im = self.ax.imshow(self.data[self.ind, :, :])
+        else:
+            self.im = self.ax.imshow(self.data[self.ind, :, :, :])
+        if colorbar:
+            plt.colorbar(self.im)
+        self.update()
+
+    def onscroll(self, event):
+        """Action to be taken when an event is triggered.
+
+        Event is scroll of the mouse's wheel. This leads to changing the temporal frame displayed.
+
+        :param event: Scroll of mouse wheel
+        """
+        if event.button == 'up':
+            self.ind = (self.ind + 1) % self.slices
+        else:
+            self.ind = (self.ind - 1) % self.slices
+        self.update()
+
+    def update(self):
+        """Updates image to be displayed with new time frame."""
+        if self.single_channel:
+            self.im.set_data(self.data[self.ind, :, :])
+        else:
+            self.im.set_data(self.data[self.ind, :, :, :])
+        self.ax.set_ylabel('time frame %s' % self.ind)
+        self.im.axes.figure.canvas.draw()
+
+
+class PatchShowTask(EOTask):
+    """Task to display sequence of 2D images.
+
+    This task allows to visualise and slice through an eopatch along the temporal dimension.
+
+    The data to display is supposed to have the following dimensions: n_timeframes x n_rows x n_cols (x n_chan).
+    If the array is 3D, the sequence is supposed to be single channel.
+    If the array is 4D, the last dimension is either equal to 3 (RGB) or the length of indices must be equal to 1
+    or 3.
+
+    :param feature: A feature to be plotted
+    :type feature: str or (FeatureType, str)
+    :param indices: Indices of channels to be displayed in multi-channel EOPatches. Length of indices must be either
+                    1 or 3. Default is `None`
+    :type indices: list
+    """
+    def __init__(self, feature, indices=None):
+        self.feature = self._parse_features(feature)
+        self.indices = indices
+
+    def _get_data_to_display(self, eopatch):
+        """Performs checks on dimensionality of data to makes it suitable for display.
+
+        :param eopatch: Input eopatch
+        :return: Array to display and whether it is single channel or not
+        """
+        feature_type, feature_name = next(self.feature(eopatch))
+
+        image_seq = eopatch[feature_type][feature_name]
+        single_channel = False
+        if image_seq.ndim == 3:
+            # single channel
+            single_channel = True
+        elif image_seq.ndim == 4:
+            # If multi-channel make sure indexing is correct
+            n_channels = image_seq.shape[-1]
+            if n_channels == 1:
+                image_seq = np.squeeze(image_seq, axis=-1)
+                single_channel = True
+            elif n_channels == 3:
+                pass
+            else:
+                if (self.indices is not None) and ((len(self.indices) == 1) or (len(self.indices) == 3)):
+                    image_seq = image_seq[..., self.indices]
+                    if len(self.indices) == 1:
+                        image_seq = np.squeeze(image_seq, axis=-1)
+                        single_channel = True
+                else:
+                    raise ValueError("Specify valid indices for multi-channel EOPatch")
+        else:
+            raise ValueError("Unsupported format for EOPatch")
+        return image_seq, single_channel
+
+    def execute(self, eopatch, title=None, colorbar=False):
+        """Shows data and scrolls through. Currently not working from Jupyter notebooks.
+
+        :param eopatch: Image sequence to display. Can be single channel, RGB or multi-channel. If multi-channel,
+                        indices must be specified.
+        :type eopatch: numpy array
+        :param title: String to be displayed as title of the plot
+        :type title: string
+        :param colorbar: Whether to add colorbar to plot or not. Default is ``False``
+        :type colorbar: bool
+        :return: Same input eopatch
+        """
+        image_seq, single_channel = self._get_data_to_display(eopatch)
+        # clip to positive values
+        if image_seq.dtype is np.float:
+            image_seq = np.clip(image_seq, 0, 1)
+        elif image_seq.dtype is np.int:
+            image_seq = np.clip(image_seq, 0, 255)
+        # Call IndexTracker and visualise time frames
+        fig, axis = plt.subplots(1, 1)
+        tracker = IndexTracker(axis, image_seq,
+                               single_channel=single_channel,
+                               msg=title,
+                               colorbar=colorbar)
+        fig.canvas.mpl_connect('scroll_event', tracker.onscroll)
+        plt.show()
+        return eopatch